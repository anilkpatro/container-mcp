# cmcp/config.py
# container-mcp © 2025 by Martin Bukowski is licensed under Apache 2.0

"""Configuration module for Container-MCP."""

import os
import logging
import tempfile
from typing import List, Dict, Any, Optional
from pydantic import BaseModel, Field, field_validator

# Configure logging
logger = logging.getLogger(__name__)


# Detect environment
def is_in_container() -> bool:
    """Check if we're running inside a container."""
    return os.path.exists('/.dockerenv') or os.path.exists('/run/.containerenv') or os.environ.get("CONTAINER") == "true"


# Determine base paths
def get_base_paths() -> Dict[str, str]:
    """Get base paths based on environment."""
    if is_in_container():
        logger.info("Running in container environment")
        return {
            "base_dir": "/app",
            "sandbox_root": "/app/sandbox",
            "temp_dir": "/app/temp"
        }
    else:
        logger.info("Running in local environment")
        # When running locally, use current directory or temp directory
        cwd = os.getcwd()
        
        # Check if we can use local directories
        sandbox_dir = os.path.join(cwd, "sandbox")
        temp_dir = os.path.join(cwd, "temp")
        
        # If we can't create/access these directories, fall back to temp
        try:
            os.makedirs(sandbox_dir, exist_ok=True)
            os.makedirs(temp_dir, exist_ok=True)
        except (PermissionError, OSError):
            logger.warning("Cannot use local directories, falling back to temp directory")
            base_temp = tempfile.gettempdir()
            sandbox_dir = os.path.join(base_temp, "cmcp-sandbox")
            temp_dir = os.path.join(base_temp, "cmcp-temp")
            os.makedirs(sandbox_dir, exist_ok=True)
            os.makedirs(temp_dir, exist_ok=True)
        
        return {
            "base_dir": cwd,
            "sandbox_root": sandbox_dir,
            "temp_dir": temp_dir
        }


# Get paths for current environment
BASE_PATHS = get_base_paths()


class BashConfig(BaseModel):
    """Configuration for Bash Manager."""

    sandbox_dir: str = Field(default=BASE_PATHS["sandbox_root"])
    allowed_commands: List[str] = Field(default_factory=list)
    command_restricted: bool = Field(default=True)
    timeout_default: int = Field(default=30)
    timeout_max: int = Field(default=120)


class PythonConfig(BaseModel):
    """Configuration for Python Manager."""

    sandbox_dir: str = Field(default=BASE_PATHS["sandbox_root"])
    memory_limit: int = Field(default=256)
    timeout_default: int = Field(default=30)
    timeout_max: int = Field(default=120)


class FileSystemConfig(BaseModel):
    """Configuration for File Manager."""

    base_dir: str = Field(default=BASE_PATHS["sandbox_root"])
    max_file_size_mb: int = Field(default=10)
    allowed_extensions: List[str] = Field(default_factory=list)


class WebConfig(BaseModel):
    """Configuration for Web Manager."""

    timeout_default: int = Field(default=30)
    allowed_domains: Optional[List[str]] = Field(default=None)
    brave_search_api_key: Optional[str] = Field(default=None, description="API Key for Brave Search API")


class KBConfig(BaseModel):
    """Configuration for Knowledge Base Manager."""
    
    storage_path: str = Field(default=os.path.join(BASE_PATHS["base_dir"], "kb"))
    timeout_default: int = Field(default=30)
    timeout_max: int = Field(default=120)
    # Search configuration
    search_enabled: bool = Field(default=True, description="Enable search functionality")
    sparse_index_path: Optional[str] = Field(default=None, description="Path to sparse search index")
    graph_index_path: Optional[str] = Field(default=None, description="Path to graph search index")
    reranker_model: Optional[str] = Field(default="mixedbread-ai/mxbai-rerank-base-v1", description="Reranker model name")
    search_relation_predicates: List[str] = Field(default_factory=lambda: ["references"], description="Relation predicates to follow in graph search")
    search_graph_neighbor_limit: int = Field(default=1000, description="Maximum number of neighbors to retrieve in graph search")


class MCPConfig(BaseModel):
    """MCP Server configuration."""

    host: str = Field(default="127.0.0.1")
    port: int = Field(default=8000)
    debug: bool = Field(default=False)


class AppConfig(BaseModel):
    """Main application configuration."""

    mcp_host: str = Field(default="127.0.0.1")
    mcp_port: int = Field(default=8000)
    debug: bool = Field(default=False)
    log_level: str = Field(default="INFO")
    sandbox_root: str = Field(default=BASE_PATHS["sandbox_root"])
    temp_dir: str = Field(default=BASE_PATHS["temp_dir"])
    
    bash_config: BashConfig = Field(default_factory=BashConfig)
    python_config: PythonConfig = Field(default_factory=PythonConfig)
    filesystem_config: FileSystemConfig = Field(default_factory=FileSystemConfig)
    web_config: WebConfig = Field(default_factory=WebConfig)
    kb_config: KBConfig = Field(default_factory=KBConfig)
<<<<<<< HEAD
    matlab_config: "MatlabConfig" # Forward declaration

    @validator("log_level")
=======
    
    # Tool Enable/Disable Flags
    tools_enable_system: bool = Field(default=True, description="Enable System tools (bash, python)")
    tools_enable_file: bool = Field(default=True, description="Enable File tools")
    tools_enable_web: bool = Field(default=True, description="Enable Web tools (search, scrape, browse)")
    tools_enable_kb: bool = Field(default=True, description="Enable Knowledge Base tools")
    
    @field_validator("log_level")
    @classmethod
>>>>>>> 77f372f3
    def validate_log_level(cls, v):
        """Validate log level."""
        valid_levels = ["DEBUG", "INFO", "WARNING", "ERROR", "CRITICAL"]
        if v not in valid_levels:
            raise ValueError(f"Log level must be one of {valid_levels}")
        return v


def load_env_config() -> Dict[str, Any]:
    """Load configuration from environment variables."""
    config = {}
    
    # MCP Server config
    config["mcp_host"] = os.environ.get("MCP_HOST", "127.0.0.1")
    config["mcp_port"] = int(os.environ.get("MCP_PORT", "8000"))
    config["debug"] = os.environ.get("DEBUG", "false").lower() == "true"
    config["log_level"] = os.environ.get("LOG_LEVEL", "INFO")
    
    # Sandbox config - use env vars if provided, otherwise use detected paths
    config["base_dir"] = os.environ.get("BASE_DIR", BASE_PATHS["base_dir"])
    config["sandbox_root"] = os.environ.get("SANDBOX_ROOT", BASE_PATHS["sandbox_root"])
    config["temp_dir"] = os.environ.get("TEMP_DIR", BASE_PATHS["temp_dir"])
    
    # Create necessary directory
    os.makedirs(config["sandbox_root"], exist_ok=True)
    os.makedirs(config["temp_dir"], exist_ok=True)
    
    # Bash config
    command_restricted = os.environ.get("COMMAND_RESTRICTED", "true").lower() == "true"
    bash_config = BashConfig(
        sandbox_dir=config["sandbox_root"],
        allowed_commands=os.environ.get("BASH_ALLOWED_COMMANDS", "").split(",") if os.environ.get("BASH_ALLOWED_COMMANDS") else [],
        command_restricted=command_restricted,
        timeout_default=int(os.environ.get("BASH_TIMEOUT_DEFAULT", "30")),
        timeout_max=int(os.environ.get("BASH_TIMEOUT_MAX", "120")),
    )
    config["bash_config"] = bash_config
    
    # Python config
    python_config = PythonConfig(
        sandbox_dir=config["sandbox_root"],
        memory_limit=int(os.environ.get("PYTHON_MEMORY_LIMIT", "256")),
        timeout_default=int(os.environ.get("PYTHON_TIMEOUT_DEFAULT", "30")),
        timeout_max=int(os.environ.get("PYTHON_TIMEOUT_MAX", "120")),
    )
    config["python_config"] = python_config
    
    # File system config
    filesystem_config = FileSystemConfig(
        base_dir=config["sandbox_root"],
        max_file_size_mb=int(os.environ.get("FILE_MAX_SIZE_MB", "10")),
        allowed_extensions=os.environ.get("FILE_ALLOWED_EXTENSIONS", "").split(",") if os.environ.get("FILE_ALLOWED_EXTENSIONS") else [],
    )
    config["filesystem_config"] = filesystem_config
    
    # Web config
    web_domains = os.environ.get("WEB_ALLOWED_DOMAINS", "*")
    brave_key = os.environ.get("BRAVE_SEARCH_API_KEY")  # Get the key from env
    web_config = WebConfig(
        timeout_default=int(os.environ.get("WEB_TIMEOUT_DEFAULT", "30")),
        allowed_domains=None if web_domains == "*" else web_domains.split(","),
        brave_search_api_key=brave_key  # Pass the retrieved key
    )
    config["web_config"] = web_config
    
    # Knowledge Base config
    kb_storage_path = os.environ.get("CMCP_KB_STORAGE_PATH", os.path.join(config["base_dir"], "kb"))
    kb_config = KBConfig(
        storage_path=kb_storage_path,
        timeout_default=int(os.environ.get("KB_TIMEOUT_DEFAULT", "30")),
        timeout_max=int(os.environ.get("KB_TIMEOUT_MAX", "120")),
        # Search configuration
        search_enabled=os.environ.get("CMCP_KB_SEARCH_ENABLED", "true").lower() == "true",
        sparse_index_path=os.environ.get("CMCP_KB_SPARSE_INDEX_PATH", os.path.join(kb_storage_path, "search/sparse_idx")),
        graph_index_path=os.environ.get("CMCP_KB_GRAPH_INDEX_PATH", os.path.join(kb_storage_path, "search/graph_idx")),
        reranker_model=os.environ.get("CMCP_KB_RERANKER_MODEL", "mixedbread-ai/mxbai-rerank-base-v1"),
        search_relation_predicates=os.environ.get("CMCP_KB_SEARCH_RELATION_PREDICATES", "references").split(",") if os.environ.get("CMCP_KB_SEARCH_RELATION_PREDICATES") else ["references"],
        search_graph_neighbor_limit=int(os.environ.get("CMCP_KB_SEARCH_GRAPH_NEIGHBOR_LIMIT", "1000"))
    )
    config["kb_config"] = kb_config

    # Matlab config
    matlab_config = MatlabConfig(
        sandbox_dir=os.environ.get("MATLAB_SANDBOX_DIR", config["sandbox_root"]),
        matlab_executable=os.environ.get("MATLAB_EXECUTABLE_PATH", "matlab"),
        memory_limit=int(os.environ.get("MATLAB_MEMORY_LIMIT", "512")),
        timeout_default=int(os.environ.get("MATLAB_TIMEOUT_DEFAULT", "60")),
        timeout_max=int(os.environ.get("MATLAB_TIMEOUT_MAX", "300")),
        default_image_format=os.environ.get("MATLAB_DEFAULT_IMAGE_FORMAT", "png"),
        enabled=os.environ.get("MATLAB_ENABLED", "true").lower() == "true",
    )
    config["matlab_config"] = matlab_config
    
    # Tool Enable/Disable Flags - default to true if not set
    config["tools_enable_system"] = os.environ.get("TOOLS_ENABLE_SYSTEM", "true").lower() == "true"
    config["tools_enable_file"] = os.environ.get("TOOLS_ENABLE_FILE", "true").lower() == "true"
    config["tools_enable_web"] = os.environ.get("TOOLS_ENABLE_WEB", "true").lower() == "true"
    config["tools_enable_kb"] = os.environ.get("TOOLS_ENABLE_KB", "true").lower() == "true"
    
    return config

# Moved MatlabConfig definition here to be before AppConfig if AppConfig needs to directly initialize it.
# However, Pydantic handles forward references ("MatlabConfig") in type hints,
# so the primary concern is logical grouping and ensuring load_env_config can access it.

class MatlabConfig(BaseModel):
    """Configuration for MATLAB Manager.

    Defines settings for controlling MATLAB code execution, including resource limits,
    paths, and feature toggles. These settings can be overridden by environment
    variables (e.g., `MATLAB_SANDBOX_DIR`, `MATLAB_ENABLED`).
    """

    sandbox_dir: str = Field(
        default=os.path.join(BASE_PATHS["sandbox_root"], "matlab"),
        description="Directory for MATLAB sandbox operations. Each execution gets a subdirectory here."
    )
    matlab_executable: str = Field(
        default="matlab",
        description="Path to the MATLAB executable. Can be just 'matlab' if in PATH, or a full path."
    )
    memory_limit: int = Field(
        default=512,
        description="Memory limit for MATLAB execution in MB (enforced by Firejail, approximate)."
    )
    timeout_default: int = Field(
        default=60,
        description="Default timeout for MATLAB execution in seconds."
    )
    timeout_max: int = Field(
        default=300,
        description="Maximum allowed timeout for MATLAB execution in seconds."
    )
    default_image_format: str = Field(
        default="png",
        description="Default format for saving figures (e.g., 'png', 'jpg', 'fig')."
    )
    enabled: bool = Field(
        default=True,
        description="Enable or disable the MATLAB manager and its tools."
    )

# Update AppConfig to initialize matlab_config properly
AppConfig.model_fields['matlab_config'] = Field(default_factory=MatlabConfig)


def load_config() -> AppConfig:
    """Load configuration from environment variables and validate with Pydantic."""
    try:
        env_config = load_env_config()
        # Ensure matlab_config is initialized within AppConfig if not present in env_config
        if "matlab_config" not in env_config:
            # Use the sandbox_root from the potentially overridden env_config
            # or fall back to the default from BASE_PATHS if sandbox_root itself wasn't overridden.
            effective_sandbox_root = env_config.get("sandbox_root", BASE_PATHS["sandbox_root"])
            env_config["matlab_config"] = MatlabConfig(sandbox_dir=os.path.join(effective_sandbox_root, "matlab"))

        config = AppConfig(**env_config)
        
        # Set logging level
        logging.getLogger().setLevel(config.log_level)
        
        logger.debug("Configuration loaded successfully")
        return config
    except Exception as e:
        logger.error(f"Error loading configuration: {str(e)}")
        raise<|MERGE_RESOLUTION|>--- conflicted
+++ resolved
@@ -134,11 +134,9 @@
     filesystem_config: FileSystemConfig = Field(default_factory=FileSystemConfig)
     web_config: WebConfig = Field(default_factory=WebConfig)
     kb_config: KBConfig = Field(default_factory=KBConfig)
-<<<<<<< HEAD
     matlab_config: "MatlabConfig" # Forward declaration
 
-    @validator("log_level")
-=======
+    #@validator("log_level")
     
     # Tool Enable/Disable Flags
     tools_enable_system: bool = Field(default=True, description="Enable System tools (bash, python)")
@@ -148,7 +146,6 @@
     
     @field_validator("log_level")
     @classmethod
->>>>>>> 77f372f3
     def validate_log_level(cls, v):
         """Validate log level."""
         valid_levels = ["DEBUG", "INFO", "WARNING", "ERROR", "CRITICAL"]
