#!/usr/bin/env python3
# cmcp/main.py
# container-mcp © 2025 by Martin Bukowski is licensed under Apache 2.0

"""Main entry point for Container-MCP."""

import os
import sys
import signal
from pathlib import Path
import logging
import asyncio
from typing import Dict, Any, Optional, List

# Load environment file directly
def load_env_file():
    """Load environment variables from .env file."""
    env_file = Path("config/app.env")
    if not env_file.exists():
        raise FileNotFoundError(f"Environment file {env_file} not found")
    
    print(f"Loading environment from {env_file}")
    with open(env_file, "r") as f:
        for line in f:
            line = line.strip()
            if not line or line.startswith("#"):
                continue
            if "=" in line:
                key, value = line.split("=", 1)
                os.environ[key] = value

# Load environment variables BEFORE importing any other modules
load_env_file()

# Override critical paths if we're not in a container
if not (os.path.exists('/.dockerenv') or os.path.exists('/run/.containerenv')):
    # When running locally, use local paths instead of /app
    print("Running in local environment, overriding /app paths")
    current_dir = os.getcwd()
    
    # Overwrite environment paths to use local directories
    os.environ["SANDBOX_ROOT"] = os.path.join(current_dir, "sandbox")
    os.environ["TEMP_DIR"] = os.path.join(current_dir, "temp")
    
    # Create those directories if they don't exist
    os.makedirs(os.environ["SANDBOX_ROOT"], exist_ok=True)
    os.makedirs(os.environ["TEMP_DIR"], exist_ok=True)

from mcp.server.fastmcp import FastMCP
from starlette.applications import Starlette
from starlette.responses import JSONResponse
from starlette.routing import Route

from cmcp.config import load_config
from cmcp.managers.bash_manager import BashManager
from cmcp.managers.python_manager import PythonManager
from cmcp.managers.file_manager import FileManager
from cmcp.managers.web_manager import WebManager
<<<<<<< HEAD
from cmcp.managers.matlab_manager import MatlabManager
=======
from cmcp.managers.knowledge_base_manager import KnowledgeBaseManager
>>>>>>> 77f372f3
from cmcp.utils.logging import setup_logging
from cmcp.tools import register_all_tools

# Configure logging
logger = logging.getLogger(__name__)

# Custom FastMCP class with health endpoint
class ContainerMCP(FastMCP):
    """Extended FastMCP with health endpoint."""
    
    def sse_app(self, mount_path: str = "") -> Starlette:
        """Create SSE app with health endpoint."""
        # Get the original SSE app
        app = super().sse_app(mount_path)
        
        # Add health endpoint
        async def health_endpoint(request):
            """Simple health check endpoint."""
            return JSONResponse({
                "status": "healthy",
                "service": "Container-MCP",
                "transport": "sse"
            })
        
        # Add the health route to existing routes
        health_route = Route("/health", health_endpoint, methods=["GET"])
        app.router.routes.append(health_route)
        
        return app

# Initialize the MCP server
mcp = ContainerMCP("Container-MCP")

# Load configuration
config = load_config()

# Initialize managers using from_env pattern
bash_manager = BashManager.from_env(config)
python_manager = PythonManager.from_env(config)
file_manager = FileManager.from_env(config)
web_manager = WebManager.from_env(config)
kb_manager = KnowledgeBaseManager.from_env(config)

# Initialize MatlabManager if enabled
matlab_manager = None
if config.matlab_config.enabled:
    try:
        matlab_manager = MatlabManager.from_env(config)
        logger.info("MatlabManager initialized successfully.")
    except EnvironmentError as e:
        logger.warning(f"Failed to initialize MatlabManager: {e}. MATLAB tools will be unavailable.")
    except Exception as e:
        logger.error(f"An unexpected error occurred during MatlabManager initialization: {e}", exc_info=True)
        matlab_manager = None # Ensure it's None if any error occurs

# Set up logging
log_file = os.path.join("logs", "cmcp.log") if os.path.exists("logs") else None
setup_logging(config.log_level, log_file)

<<<<<<< HEAD
# Register all tools
register_all_tools(mcp, bash_manager, python_manager, file_manager, web_manager, matlab_manager)
=======
# Initialize the knowledge base manager
async def initialize_managers():
    # Only initialize if KB tools are enabled
    if config.tools_enable_kb:
        await kb_manager.initialize()

# Run initialization in event loop
try:
    # Check if we're already running in an event loop
    asyncio.get_running_loop()
    # If we get here, we're in an event loop, so create a task
    asyncio.create_task(initialize_managers())
except RuntimeError:
    # No running event loop, so run the initialization
    asyncio.run(initialize_managers())

# Add a health check tool
@mcp.tool()
async def health_check() -> dict:
    """Get server health status and system information."""
    import datetime
    import platform
    import psutil
    
    # Get system information
    system_info = {
        "status": "healthy",
        "timestamp": datetime.datetime.utcnow().isoformat(),
        "server": {
            "name": "Container-MCP",
            "host": config.mcp_host,
            "port": config.mcp_port,
            "platform": platform.platform(),
            "python_version": platform.python_version(),
        },
        "system": {
            "cpu_percent": psutil.cpu_percent(interval=1),
            "memory_percent": psutil.virtual_memory().percent,
            "disk_percent": psutil.disk_usage('/').percent if hasattr(psutil, 'disk_usage') else None,
        },
        "managers": {
            "bash": "enabled" if config.tools_enable_system else "disabled",
            "python": "enabled" if config.tools_enable_system else "disabled", 
            "file": "enabled" if config.tools_enable_file else "disabled",
            "web": "enabled" if config.tools_enable_web else "disabled",
            "kb": "enabled" if config.tools_enable_kb else "disabled",
        }
    }
    
    return system_info

# Register tools based on configuration flags
register_all_tools(
    mcp,
    config,  # Pass the config object
    bash_manager,
    python_manager,
    file_manager,
    web_manager,
    kb_manager
)
>>>>>>> 77f372f3

if __name__ == "__main__":
    logging.basicConfig(level=logging.INFO)
    
    # Parse command line arguments
    test_mode = "--test-mode" in sys.argv
    
    # Make sure environment variables are set (from .env file)
    # For containers, always use port 8000 internally, but bind to specified host
    port = int(os.environ.get("MCP_PORT", config.mcp_port))
    host = os.environ.get("MCP_HOST", config.mcp_host)
    if os.path.exists('/.dockerenv') or os.path.exists('/run/.containerenv'):
        port = 8000
        host = os.environ.get("MCP_HOST", "0.0.0.0")
    
    # Allow command-line arguments to override environment settings
    for i, arg in enumerate(sys.argv):
        if arg == "--port" and i+1 < len(sys.argv):
            port = int(sys.argv[i+1])
        elif arg == "--host" and i+1 < len(sys.argv):
            host = sys.argv[i+1]
    
    # Directly set host and port in MCP settings
    mcp.settings.host = host
    mcp.settings.port = port
    
    # Set up signal handlers for graceful shutdown
    def handle_shutdown_signal(signum, frame):
        signal_name = signal.Signals(signum).name
        logger.info(f"Received {signal_name}, shutting down gracefully...")
        
        # Perform cleanup for managers if needed
<<<<<<< HEAD
        all_managers = [bash_manager, python_manager, file_manager, web_manager]
        if matlab_manager:
            all_managers.append(matlab_manager)

        for manager in all_managers:
            if hasattr(manager, 'close'): # Prefer 'close' if available
                try:
                    logger.info(f"Closing {manager.__class__.__name__}")
                    if asyncio.iscoroutinefunction(manager.close):
                        # If in a running loop, use await; if not, use asyncio.run
                        # Signal handlers run in the main thread, may not have a running loop
                        try:
                            loop = asyncio.get_running_loop()
                            # If loop is running, schedule it. This is complex from sync signal handler.
                            # For simplicity here, and assuming close is quick or blocking is acceptable in shutdown:
                            asyncio.run(manager.close())
                        except RuntimeError: # No running event loop
                            asyncio.run(manager.close())
                    else:
                        manager.close()
                except Exception as e:
                    logger.error(f"Error during close of {manager.__class__.__name__}: {e}")
            elif hasattr(manager, 'cleanup'): # Fallback to 'cleanup'
=======
        for manager in [bash_manager, python_manager, file_manager, web_manager, kb_manager]:
            if hasattr(manager, 'cleanup'):
>>>>>>> 77f372f3
                try:
                    logger.info(f"Cleaning up {manager.__class__.__name__}")
                    manager.cleanup()
                except Exception as e:
                    logger.error(f"Error during cleanup of {manager.__class__.__name__}: {e}")
        
        # Stop the MCP server
        if hasattr(mcp, 'shutdown'):
            logger.info("Shutting down MCP server")
            mcp.shutdown()
        
        # Exit
        sys.exit(0)
    
    # Register signal handlers
    signal.signal(signal.SIGINT, handle_shutdown_signal)  # Ctrl+C
    signal.signal(signal.SIGTERM, handle_shutdown_signal)  # Termination signal
    
    # Run the server with the appropriate transport
    if test_mode:
        logger.info("Starting Container-MCP in test mode with stdio transport")
        mcp.run(transport="stdio")
    else:
        logger.info(f"Container-MCP server running at {host}:{port}")
        mcp.run(transport="sse") <|MERGE_RESOLUTION|>--- conflicted
+++ resolved
@@ -56,11 +56,8 @@
 from cmcp.managers.python_manager import PythonManager
 from cmcp.managers.file_manager import FileManager
 from cmcp.managers.web_manager import WebManager
-<<<<<<< HEAD
 from cmcp.managers.matlab_manager import MatlabManager
-=======
 from cmcp.managers.knowledge_base_manager import KnowledgeBaseManager
->>>>>>> 77f372f3
 from cmcp.utils.logging import setup_logging
 from cmcp.tools import register_all_tools
 
@@ -120,10 +117,6 @@
 log_file = os.path.join("logs", "cmcp.log") if os.path.exists("logs") else None
 setup_logging(config.log_level, log_file)
 
-<<<<<<< HEAD
-# Register all tools
-register_all_tools(mcp, bash_manager, python_manager, file_manager, web_manager, matlab_manager)
-=======
 # Initialize the knowledge base manager
 async def initialize_managers():
     # Only initialize if KB tools are enabled
@@ -170,6 +163,7 @@
             "file": "enabled" if config.tools_enable_file else "disabled",
             "web": "enabled" if config.tools_enable_web else "disabled",
             "kb": "enabled" if config.tools_enable_kb else "disabled",
+            "matlab": "enabled" if config.tools_enable_matlab else "disabled",
         }
     }
     
@@ -183,9 +177,9 @@
     python_manager,
     file_manager,
     web_manager,
-    kb_manager
+    kb_manager,
+    matlab_manager
 )
->>>>>>> 77f372f3
 
 if __name__ == "__main__":
     logging.basicConfig(level=logging.INFO)
@@ -218,34 +212,12 @@
         logger.info(f"Received {signal_name}, shutting down gracefully...")
         
         # Perform cleanup for managers if needed
-<<<<<<< HEAD
         all_managers = [bash_manager, python_manager, file_manager, web_manager]
         if matlab_manager:
             all_managers.append(matlab_manager)
 
         for manager in all_managers:
-            if hasattr(manager, 'close'): # Prefer 'close' if available
-                try:
-                    logger.info(f"Closing {manager.__class__.__name__}")
-                    if asyncio.iscoroutinefunction(manager.close):
-                        # If in a running loop, use await; if not, use asyncio.run
-                        # Signal handlers run in the main thread, may not have a running loop
-                        try:
-                            loop = asyncio.get_running_loop()
-                            # If loop is running, schedule it. This is complex from sync signal handler.
-                            # For simplicity here, and assuming close is quick or blocking is acceptable in shutdown:
-                            asyncio.run(manager.close())
-                        except RuntimeError: # No running event loop
-                            asyncio.run(manager.close())
-                    else:
-                        manager.close()
-                except Exception as e:
-                    logger.error(f"Error during close of {manager.__class__.__name__}: {e}")
-            elif hasattr(manager, 'cleanup'): # Fallback to 'cleanup'
-=======
-        for manager in [bash_manager, python_manager, file_manager, web_manager, kb_manager]:
             if hasattr(manager, 'cleanup'):
->>>>>>> 77f372f3
                 try:
                     logger.info(f"Cleaning up {manager.__class__.__name__}")
                     manager.cleanup()
